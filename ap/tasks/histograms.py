--- conflicted
+++ resolved
@@ -227,17 +227,13 @@
         ]
 
     def merge_output(self):
-<<<<<<< HEAD
         # list with single item -> single merge tree
         return [
             law.SiblingFileCollection({
-                variable_name: self.local_target(f"{variable_name}.pickle")
+                variable_name: self.target(f"{variable_name}.pickle")
                 for variable_name in self.variables
             }),
         ]
-=======
-        return self.target(f"histograms_vars_{self.variables_repr}.pickle")
->>>>>>> 10778bc2
 
     def merge(self, inputs, output):
         hists = [inp.load(formatter="pickle") for inp in inputs]
