# coding: utf-8

"""
Configuration of the single top analysis.
"""

from scinum import Number, REL

import re

from order import Analysis, Shift

import ap.config.processes as procs
from ap.config.campaign_2018 import campaign_2018
from ap.util import DotDict


#
# the main analysis object
#

analysis_st = Analysis(
    name="analysis_st",
    id=1,
)

# analysis-global versions
analysis_st.set_aux("versions", {
})

# cmssw sandboxes that should be bundled for remote jobs in case they are needed
analysis_st.set_aux("cmssw_sandboxes", [
    # "cmssw_default.sh",
])

# config groups for conveniently looping over certain configs
# (used in wrapper_factory)
analysis_st.set_aux("config_groups", {})


#
# 2018 standard config
#

# create a config by passing the campaign, so id and name will be identical
config_2018 = analysis_st.add_config(campaign_2018)

# 2018 luminosity with values in inverse pb and uncertainties taken from
# https://twiki.cern.ch/twiki/bin/view/CMS/TWikiLUM?rev=171#LumiComb
config_2018.set_aux("luminosity", Number(59740, {
    "lumi_13TeV_correlated": (REL, 0.02),
    "lumi_13TeV_2018": (REL, 0.015),
    "lumi_13TeV_1718": (REL, 0.002),
}))

# 2018 minimum bias cross section in mb (milli) for creating PU weights, values from
# https://twiki.cern.ch/twiki/bin/viewauth/CMS/PileupJSONFileforData?rev=44#Pileup_JSON_Files_For_Run_II
config_2018.set_aux("minbiasxs", Number(69.2, (REL, 0.046)))

# add processes we are interested in
config_2018.add_process(procs.process_st)
config_2018.add_process(procs.process_tt)

# add datasets we need to study
dataset_names = [
    "st_tchannel_t",
    "st_tchannel_tbar",
    "st_twchannel_t",
    "st_twchannel_tbar",
    "tt_sl",
    "tt_dl",
    "tt_fh",
]
for dataset_name in dataset_names:
    config_2018.add_dataset(campaign_2018.get_dataset(dataset_name))


# process groups for conveniently looping over certain processs
# (used in wrapper_factory)
analysis_st.set_aux("process_groups", {})

# dataset groups for conveniently looping over certain datasets
# (used in wrapper_factory)
analysis_st.set_aux("dataset_groups", {})


# helper to add column aliases for both shifts of a source
def add_aliases(shift_source, aliases):
    for direction in ["up", "down"]:
        shift = config_2018.get_shift(Shift.join_name(shift_source, direction))
        # format keys and values
        inject_shift = lambda s: re.sub(r"\{([^_])", r"{_\1", s).format(**shift.__dict__)
        _aliases = {inject_shift(key): inject_shift(value) for key, value in aliases.items()}
        # extend existing or register new column aliases
        shift.set_aux("column_aliases", shift.get_aux("column_aliases", {})).update(_aliases)


# register shifts
config_2018.add_shift(name="nominal", id=0)
config_2018.add_shift(name="tune_up", id=1, type="shape")
config_2018.add_shift(name="tune_down", id=2, type="shape")
config_2018.add_shift(name="hdamp_up", id=3, type="shape")
config_2018.add_shift(name="hdamp_down", id=4, type="shape")
config_2018.add_shift(name="jec_up", id=5, type="shape")
config_2018.add_shift(name="jec_down", id=6, type="shape")
add_aliases("jec", {"Jet_pt": "Jet_pt_{name}", "Jet_mass": "Jet_mass_{name}"})
<<<<<<< HEAD
config_2018.add_shift(name="minbiasxs_up", id=7, type="shape")
config_2018.add_shift(name="minbiasxs_down", id=8, type="shape")

# external files
config_2018.set_aux("external_files", {
=======
config_2018.add_shift(name="minbias_xs_up", id=7, type="shape")
config_2018.add_shift(name="minbias_xs_down", id=8, type="shape")

# external files
config_2018.set_aux("external_files", DotDict.wrap({
>>>>>>> 0b31e76b
    # files from TODO
    "lumi": {
        "golden": ("/afs/cern.ch/cms/CAF/CMSCOMM/COMM_DQM/certification/Collisions18/13TeV/Legacy_2018/Cert_314472-325175_13TeV_Legacy2018_Collisions18_JSON.txt", "v1"),  # noqa
        "normtag": ("/afs/cern.ch/user/l/lumipro/public/Normtags/normtag_PHYSICS.json", "v1"),
    },

    # files from https://twiki.cern.ch/twiki/bin/viewauth/CMS/PileupJSONFileforData?rev=44#Pileup_JSON_Files_For_Run_II
    "pu": {
        "json": ("/afs/cern.ch/cms/CAF/CMSCOMM/COMM_DQM/certification/Collisions18/13TeV/PileUp/UltraLegacy/pileup_latest.txt", "v1"),  # noqa
        "mc_profile": ("https://raw.githubusercontent.com/cms-sw/cmssw/435f0b04c0e318c1036a6b95eb169181bbbe8344/SimGeneral/MixingModule/python/mix_2018_25ns_UltraLegacy_PoissonOOTPU_cfi.py", "v1"),  # noqa
        "data_profile": {
            "nominal": ("/afs/cern.ch/cms/CAF/CMSCOMM/COMM_DQM/certification/Collisions18/13TeV/PileUp/UltraLegacy/PileupHistogram-goldenJSON-13tev-2018-69200ub-99bins.root", "v1"),  # noqa
<<<<<<< HEAD
            "minbiasxs_up": ("/afs/cern.ch/cms/CAF/CMSCOMM/COMM_DQM/certification/Collisions18/13TeV/PileUp/UltraLegacy/PileupHistogram-goldenJSON-13tev-2018-72400ub-99bins.root", "v1"),  # noqa
            "minbiasxs_down": ("/afs/cern.ch/cms/CAF/CMSCOMM/COMM_DQM/certification/Collisions18/13TeV/PileUp/UltraLegacy/PileupHistogram-goldenJSON-13tev-2018-66000ub-99bins.root", "v1"),  # noqa
        },
    },
})


# external files
config_2018.set_aux("external_files", {
    "lumi": {
        "golden": "/afs/cern.ch/cms/CAF/CMSCOMM/COMM_DQM/certification/Collisions18/13TeV/Legacy_2018/Cert_314472-325175_13TeV_Legacy2018_Collisions18_JSON.txt",  # noqa
        "normtag": "/afs/cern.ch/user/l/lumipro/public/Normtags/normtag_PHYSICS.json",
    },
})
=======
            "minbias_xs_up": ("/afs/cern.ch/cms/CAF/CMSCOMM/COMM_DQM/certification/Collisions18/13TeV/PileUp/UltraLegacy/PileupHistogram-goldenJSON-13tev-2018-72400ub-99bins.root", "v1"),  # noqa
            "minbias_xs_down": ("/afs/cern.ch/cms/CAF/CMSCOMM/COMM_DQM/certification/Collisions18/13TeV/PileUp/UltraLegacy/PileupHistogram-goldenJSON-13tev-2018-66000ub-99bins.root", "v1"),  # noqa
        },
    },
}))
>>>>>>> 0b31e76b


# columns to keep after certain steps
config_2018.set_aux("keep_columns", DotDict.wrap({
    "ReduceEvents": {
        "run", "luminosityBlock", "event",
        "nJet", "Jet_pt", "Jet_eta", "Jet_btagDeepFlavB",
        "nMuon", "Muon_pt", "Muon_eta",
        "nElectron", "Electron_pt", "Electron_eta",
        "LHEWeight_originalXWGTUP",
        "jet_high_multiplicity",
        "cat_array",
    },
    "CreateHistograms": {
        "LHEWeight_originalXWGTUP",
    },
}))

# define categories
cat_e = config_2018.add_category(
    name="1e",
    id=1,
    label="1 electron",
    selection="sel_1e",
)
cat_mu = config_2018.add_category(
    name="1mu",
    id=2,
    label="1 muon",
    selection="sel_1mu",
)

cat_e_b = cat_e.add_category(
    name="1e_eq1b",
    id=3,
    label="1e, 1 b-tag",
    selection="sel_1e_eq1b",
)
cat_e_bb = cat_e.add_category(
    name="1e_ge2b",
    id=4,
    label=r"1e, $\geq$ 2 b-tags",
    selection="sel_1e_ge2b",
)
cat_mu_b = cat_mu.add_category(
    name="1mu_eq1b",
    id=5,
    label="1mu, 1 b-tag",
    selection="sel_1mu_eq1b",
)
cat_mu_bb = cat_mu.add_category(
    name="1mu_ge2b",
    id=6,
    label=r"1mu, $\geq$ 2 b-tags",
    selection="sel_1mu_ge2b",
)
cat_mu_bb_lowHT = cat_mu_bb.add_category(
    name="1mu_ge2b_lowHT",
    id=7,
    label=r"1mu, $\geq$ 2 b-tags, HT<=300 GeV",
    selection="sel_1mu_ge2b_lowHT",
)
cat_mu_bb_highHT = cat_mu_bb.add_category(
    name="1mu_ge2b_highHT",
    id=8,
    label=r"1mu, $\geq$ 2 b-tags, HT>300 GeV",
    selection="sel_1mu_ge2b_highHT",
)

# define variables
config_2018.add_variable(
    name="HT",
    expression="var_HT",
    binning=[0, 80, 120, 160, 200, 240, 280, 320, 400, 500, 600, 800],
    unit="GeV",
    x_title="HT",
)
config_2018.add_variable(
    name="nElectron",
    expression="var_nElectron",
    binning=(6, -0.5, 5.5),
    x_title="Number of electrons",
)
config_2018.add_variable(
    name="nMuon",
    expression="var_nMuon",
    binning=(6, -0.5, 5.5),
    x_title="Number of muons",
)
config_2018.add_variable(
    name="Electron1_pt",
    expression="var_Electron1_pt",
    binning=(40, 0., 400.),
    unit="GeV",
    x_title="Leading electron $p_{T}$",
)
config_2018.add_variable(
    name="Muon1_pt",
    expression="var_Muon1_pt",
    binning=(40, 0., 400.),
    unit="GeV",
    x_title="Leading muon $p_{T}$",
)
config_2018.add_variable(
    name="nJet",
    expression="var_nJet",
    binning=(11, -0.5, 10.5),
    x_title="Number of jets",
)
config_2018.add_variable(
    name="nDeepjet",
    expression="var_nDeepjet",
    binning=(8, -0.5, 7.5),
    x_title="Number of deepjets",
)
config_2018.add_variable(
    name="Jet1_pt",
    expression="var_Jet1_pt",
    binning=(40, 0., 400.),
    unit="GeV",
    x_title="Leading jet $p_{T}$",
)
config_2018.add_variable(
    name="Jet2_pt",
    expression="var_Jet2_pt",
    binning=(40, 0., 400.),
    unit="GeV",
    x_title="Jet 2 $p_{T}$",
)
config_2018.add_variable(
    name="Jet3_pt",
    expression="var_Jet3_pt",
    binning=(40, 0., 400.),
    unit="GeV",
    x_title="Jet 3 $p_{T}$",
)
config_2018.add_variable(
    name="Jet1_eta",
    expression="var_Jet1_eta",
    binning=(50, -2.5, 2.5),
    x_title=r"Leading jet $\eta$",
)
config_2018.add_variable(
    name="Jet2_eta",
    expression="var_Jet2_eta",
    binning=(50, -2.5, 2.5),
    x_title=r"Jet 2 $\eta$",
)
config_2018.add_variable(
    name="Jet3_eta",
    expression="var_Jet3_eta",
    binning=(50, -2.5, 2.5),
    x_title=r"Jet 3 $\eta$",
)


# file merging values
# key -> dataset -> files per branch (-1 or not present = all)
config_2018.set_aux("file_merging", {
})

# versions per task family and optionally also dataset and shift
# None can be used as a key to define a default value
config_2018.set_aux("versions", {
})<|MERGE_RESOLUTION|>--- conflicted
+++ resolved
@@ -104,19 +104,11 @@
 config_2018.add_shift(name="jec_up", id=5, type="shape")
 config_2018.add_shift(name="jec_down", id=6, type="shape")
 add_aliases("jec", {"Jet_pt": "Jet_pt_{name}", "Jet_mass": "Jet_mass_{name}"})
-<<<<<<< HEAD
-config_2018.add_shift(name="minbiasxs_up", id=7, type="shape")
-config_2018.add_shift(name="minbiasxs_down", id=8, type="shape")
-
-# external files
-config_2018.set_aux("external_files", {
-=======
 config_2018.add_shift(name="minbias_xs_up", id=7, type="shape")
 config_2018.add_shift(name="minbias_xs_down", id=8, type="shape")
 
 # external files
 config_2018.set_aux("external_files", DotDict.wrap({
->>>>>>> 0b31e76b
     # files from TODO
     "lumi": {
         "golden": ("/afs/cern.ch/cms/CAF/CMSCOMM/COMM_DQM/certification/Collisions18/13TeV/Legacy_2018/Cert_314472-325175_13TeV_Legacy2018_Collisions18_JSON.txt", "v1"),  # noqa
@@ -129,29 +121,11 @@
         "mc_profile": ("https://raw.githubusercontent.com/cms-sw/cmssw/435f0b04c0e318c1036a6b95eb169181bbbe8344/SimGeneral/MixingModule/python/mix_2018_25ns_UltraLegacy_PoissonOOTPU_cfi.py", "v1"),  # noqa
         "data_profile": {
             "nominal": ("/afs/cern.ch/cms/CAF/CMSCOMM/COMM_DQM/certification/Collisions18/13TeV/PileUp/UltraLegacy/PileupHistogram-goldenJSON-13tev-2018-69200ub-99bins.root", "v1"),  # noqa
-<<<<<<< HEAD
             "minbiasxs_up": ("/afs/cern.ch/cms/CAF/CMSCOMM/COMM_DQM/certification/Collisions18/13TeV/PileUp/UltraLegacy/PileupHistogram-goldenJSON-13tev-2018-72400ub-99bins.root", "v1"),  # noqa
             "minbiasxs_down": ("/afs/cern.ch/cms/CAF/CMSCOMM/COMM_DQM/certification/Collisions18/13TeV/PileUp/UltraLegacy/PileupHistogram-goldenJSON-13tev-2018-66000ub-99bins.root", "v1"),  # noqa
         },
     },
-})
-
-
-# external files
-config_2018.set_aux("external_files", {
-    "lumi": {
-        "golden": "/afs/cern.ch/cms/CAF/CMSCOMM/COMM_DQM/certification/Collisions18/13TeV/Legacy_2018/Cert_314472-325175_13TeV_Legacy2018_Collisions18_JSON.txt",  # noqa
-        "normtag": "/afs/cern.ch/user/l/lumipro/public/Normtags/normtag_PHYSICS.json",
-    },
-})
-=======
-            "minbias_xs_up": ("/afs/cern.ch/cms/CAF/CMSCOMM/COMM_DQM/certification/Collisions18/13TeV/PileUp/UltraLegacy/PileupHistogram-goldenJSON-13tev-2018-72400ub-99bins.root", "v1"),  # noqa
-            "minbias_xs_down": ("/afs/cern.ch/cms/CAF/CMSCOMM/COMM_DQM/certification/Collisions18/13TeV/PileUp/UltraLegacy/PileupHistogram-goldenJSON-13tev-2018-66000ub-99bins.root", "v1"),  # noqa
-        },
-    },
 }))
->>>>>>> 0b31e76b
-
 
 # columns to keep after certain steps
 config_2018.set_aux("keep_columns", DotDict.wrap({
