--- conflicted
+++ resolved
@@ -344,6 +344,7 @@
         Example where the default points to a function:
 
         .. code-block:: python
+
 
             def resolve_param_values(params):
                 params["ml_model"] = AnalysisTask.resolve_config_default(
@@ -1056,14 +1057,8 @@
     attributes: dict | None = None,
     docs: str | None = None,
 ) -> law.task.base.Register:
-<<<<<<< HEAD
     """Factory function creating wrapper task classes, inheriting from *base_cls* and
     :py:class:`~law.task.base.WrapperTask`, that do nothing but require multiple instances of *require_cls*.
-=======
-    """
-    Factory function creating wrapper task classes, inheriting from *base_cls* and
-    :py:class:`~law.WrapperTask`, that do nothing but require multiple instances of *require_cls*.
->>>>>>> 3495899f
     Unless *cls_name* is defined, the name of the created class defaults to the name of
     *require_cls* plus "Wrapper". Additional *attributes* are added as class-level members when
     given.
@@ -1100,7 +1095,6 @@
     list of config instances known to an analysis), *require_cls* must be at least a
     :py:class:`ConfigTask` accepting "--config" (mind the singular form), whereas *base_cls* must
     explicitly not.
-<<<<<<< HEAD
 
     :param base_cls: Base class for this wrapper
     :param require_cls: :py:class:`~law.task.base.Task` class to be wrapped
@@ -1127,8 +1121,6 @@
         config instance
     :return: The new :py:class:`~law.task.base.WrapperTask` for the
         :py:class:`~law.task.base.Task` class `required_cls`
-=======
->>>>>>> 3495899f
     """
     # check known features
     known_features = [
