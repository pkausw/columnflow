# coding: utf-8

"""
Selector related to MET filters.
"""

from __future__ import annotations

from typing import Iterable

from columnflow.selection import Selector, selector
from columnflow.util import maybe_import
from columnflow.columnar_util import Route


ak = maybe_import("awkward")


def get_met_filters_default(self) -> Iterable[str]:
    """
    Function to obtain met filters from the config.

    By default, this is done using

    .. code-block:: python

        return config_inst.x.met_filters

    :return: list or set of met filters to be applied
    """
    return self.config_inst.x.met_filters


@selector(
    uses={"event"},
    # function to obtain met filters from the config
    get_met_filters=get_met_filters_default,
)
def met_filters(
    self: Selector,
    events: ak.Array,
    **kwargs,
) -> ak.Array:
<<<<<<< HEAD
    """Compute a selection mask to filter out noisy/anomalous high-MET events
=======
    """
    Compute a selection mask to filter out noisy/anomalous high-MET events
>>>>>>> 72bc88be
    (MET filters).

    Individual filter decisions based on different criteria are stored as bool-valued columns
    in the input NanoAOD. The columns to apply are specified via an auxiliary config entry:

    .. code-block:: python

        cfg.x.met_filters = {
            "Flag.globalSuperTightHalo2016Filter",
            "Flag.HBHENoiseFilter",
            "Flag.HBHENoiseIsoFilter",
            "Flag.EcalDeadCellTriggerPrimitiveFilter",
            "Flag.BadPFMuonFilter",
            "Flag.BadPFMuonDzFilter",
            "Flag.eeBadScFilter",
            "Flag.ecalBadCalibFilter",
        }

    *get_met_filters* can be adapted in a subclass in case they are stored differently in the
    config.

    The specified columns are interpreted as booleans, with missing values treated as *True*,
    i.e. the event is considered to have passed the corresponding filter.

    Returns a bool array containing the logical ``AND`` of all input columns.

<<<<<<< HEAD
    This :py:class:`~columnflow.selection.Selector` instance is initialized
    with the following parameters

    **uses**

        ``"event"``, ``"nFlag"``

    **get_met_filters**

        .. code-block:: python

            lambda self: self.config_inst.x.met_filters

    :param self: This Selector instance
    :type self: Selector
    :param events: Array containing events in the NanoAOD format
    :type events: ak.Array
    :return: Array containing logical ``AND`` of all input filter columns
    :rtype: ak.Array
=======
    :param events: Array containing events in the NanoAOD format
    :return: Array containing logical ``AND`` of all input filter columns
>>>>>>> 72bc88be
    """
    result = ak.ones_like(events.event, dtype=bool)

    for route in self.met_filters:
        # interpret column values as booleans
        vals = Route(route).apply(events)
        vals = ak.values_astype(vals, bool)
        # treat missing values as a "pass"
        vals = ak.fill_none(vals, True)
        # append to the result
        result = (result & vals)

    return result


@met_filters.init
def met_filters_init(self: Selector) -> None:
<<<<<<< HEAD
    """Init function for met_filters Selector.

    Read MET filters using the *get_met_filters* from config and add them as input columns.

    :param self: This :py:class:`~columnflow.selection.Selector` instance
    :type self: Selector
    """
=======
>>>>>>> 72bc88be
    met_filters = self.get_met_filters()
    if isinstance(met_filters, dict):
        # do nothing when no dataset_inst is known
        if not getattr(self, "dataset_inst", None):
            return
        met_filters = met_filters[self.dataset_inst.data_source]

    # store filters as an attribute for faster lookup
    self.met_filters = set(met_filters)
    self.uses |= self.met_filters<|MERGE_RESOLUTION|>--- conflicted
+++ resolved
@@ -41,12 +41,8 @@
     events: ak.Array,
     **kwargs,
 ) -> ak.Array:
-<<<<<<< HEAD
-    """Compute a selection mask to filter out noisy/anomalous high-MET events
-=======
     """
     Compute a selection mask to filter out noisy/anomalous high-MET events
->>>>>>> 72bc88be
     (MET filters).
 
     Individual filter decisions based on different criteria are stored as bool-valued columns
@@ -73,30 +69,8 @@
 
     Returns a bool array containing the logical ``AND`` of all input columns.
 
-<<<<<<< HEAD
-    This :py:class:`~columnflow.selection.Selector` instance is initialized
-    with the following parameters
-
-    **uses**
-
-        ``"event"``, ``"nFlag"``
-
-    **get_met_filters**
-
-        .. code-block:: python
-
-            lambda self: self.config_inst.x.met_filters
-
-    :param self: This Selector instance
-    :type self: Selector
-    :param events: Array containing events in the NanoAOD format
-    :type events: ak.Array
-    :return: Array containing logical ``AND`` of all input filter columns
-    :rtype: ak.Array
-=======
     :param events: Array containing events in the NanoAOD format
     :return: Array containing logical ``AND`` of all input filter columns
->>>>>>> 72bc88be
     """
     result = ak.ones_like(events.event, dtype=bool)
 
@@ -114,16 +88,6 @@
 
 @met_filters.init
 def met_filters_init(self: Selector) -> None:
-<<<<<<< HEAD
-    """Init function for met_filters Selector.
-
-    Read MET filters using the *get_met_filters* from config and add them as input columns.
-
-    :param self: This :py:class:`~columnflow.selection.Selector` instance
-    :type self: Selector
-    """
-=======
->>>>>>> 72bc88be
     met_filters = self.get_met_filters()
     if isinstance(met_filters, dict):
         # do nothing when no dataset_inst is known
